[package]
name = "irc"
version = "0.13.6"
description = "the irc crate – usable, async IRC for Rust "
authors = ["Aaron Weiss <awe@pdgn.co>"]
license = "MPL-2.0"
keywords = ["irc", "client", "thread-safe", "async", "tokio"]
categories = ["asynchronous", "network-programming"]
documentation = "https://docs.rs/irc/"
repository = "https://github.com/aatxe/irc"
readme = "README.md"
edition = "2018"

[badges]
travis-ci = { repository = "aatxe/irc" }
is-it-maintained-issue-resolution = { repository = "aatxe/irc" }
is-it-maintained-open-issues = { repository = "aatxe/irc" }

[workspace]
members = [ "./", "irc-proto" ]

[features]
default = ["ctcp", "toml_config"]
ctcp = []
nochanlists = []
json_config = ["serde", "serde_derive", "serde_json"]
toml_config = ["serde", "serde_derive", "toml"]
yaml_config = ["serde", "serde_derive", "serde_yaml"]
proxy = ["tokio-socks"]

# Temporary transitionary features
json = ["json_config"]
yaml = ["yaml_config"]

[dependencies]
thiserror = "1.0.2"
bufstream = "0.1"
bytes = "0.5"
chrono = "0.4"
encoding = "0.2"
irc-proto = { version = "*", path = "irc-proto" }
log = "0.4"
native-tls = "0.2"
serde = { version = "1.0", features = ["derive"], optional = true }
serde_derive = { version = "1.0", optional = true }
<<<<<<< HEAD
tokio = { version = "0.2.4", features = ["time", "net", "stream", "macros", "stream"] }
tokio-util = { version = "0.2.0", features = ["codec"] }
tokio-socks = { version = "0.2.0", optional = true }
=======
tokio = { version = "0.2.4", features = ["time", "net", "stream", "macros"] }
tokio-util = { version = "0.3.0", features = ["codec"] }
>>>>>>> e79fe76a
tokio-tls = "0.3.0"
serde_json = { version = "1.0", optional = true }
serde_yaml = { version = "0.8", optional = true }
toml = { version = "0.5", optional = true }
pin-utils = "0.1.0-alpha.4"
parking_lot = "0.10.0"
futures-channel = "0.3.1"
futures-util = { version = "0.3.1", features = ["sink"] }

[dev-dependencies]
futures = "0.3.1"
anyhow = "1.0.13"
args = "2.0"
getopts = "0.2"
env_logger = "0.7"

[[example]]
name = "proxy"
path = "examples/proxy.rs"
required-features = ["proxy"]<|MERGE_RESOLUTION|>--- conflicted
+++ resolved
@@ -43,14 +43,9 @@
 native-tls = "0.2"
 serde = { version = "1.0", features = ["derive"], optional = true }
 serde_derive = { version = "1.0", optional = true }
-<<<<<<< HEAD
-tokio = { version = "0.2.4", features = ["time", "net", "stream", "macros", "stream"] }
-tokio-util = { version = "0.2.0", features = ["codec"] }
-tokio-socks = { version = "0.2.0", optional = true }
-=======
 tokio = { version = "0.2.4", features = ["time", "net", "stream", "macros"] }
 tokio-util = { version = "0.3.0", features = ["codec"] }
->>>>>>> e79fe76a
+tokio-socks = { version = "0.2.0", optional = true }
 tokio-tls = "0.3.0"
 serde_json = { version = "1.0", optional = true }
 serde_yaml = { version = "0.8", optional = true }
